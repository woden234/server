--- conflicted
+++ resolved
@@ -20,40 +20,15 @@
 msgstr ""
 "Project-Id-Version: ownCloud\n"
 "Report-Msgid-Bugs-To: http://bugs.owncloud.org/\n"
-<<<<<<< HEAD
-"POT-Creation-Date: 2012-10-16 02:04+0200\n"
-"PO-Revision-Date: 2012-10-15 15:26+0000\n"
-"Last-Translator: Romain DEP. <rom1dep@gmail.com>\n"
-=======
-"POT-Creation-Date: 2012-11-12 00:01+0100\n"
-"PO-Revision-Date: 2012-11-11 09:59+0000\n"
+"POT-Creation-Date: 2012-12-05 00:04+0100\n"
+"PO-Revision-Date: 2012-12-04 10:26+0000\n"
 "Last-Translator: Robert Di Rosa <>\n"
->>>>>>> d1c0f2a7
 "Language-Team: French (http://www.transifex.com/projects/p/owncloud/language/fr/)\n"
 "MIME-Version: 1.0\n"
 "Content-Type: text/plain; charset=UTF-8\n"
 "Content-Transfer-Encoding: 8bit\n"
 "Language: fr\n"
 "Plural-Forms: nplurals=2; plural=(n > 1);\n"
-<<<<<<< HEAD
-
-#: ajax/apps/ocs.php:23
-msgid "Unable to load list from App Store"
-msgstr "Impossible de charger la liste depuis l'App Store"
-
-#: ajax/creategroup.php:12
-msgid "Group already exists"
-msgstr "Ce groupe existe déjà"
-
-#: ajax/creategroup.php:21
-msgid "Unable to add group"
-msgstr "Impossible d'ajouter le groupe"
-
-#: ajax/enableapp.php:14
-msgid "Could not enable app. "
-msgstr "Impossible d'activer l'Application"
-=======
->>>>>>> d1c0f2a7
 
 #: ajax/apps/ocs.php:20
 msgid "Unable to load list from App Store"
@@ -79,33 +54,6 @@
 msgid "Invalid email"
 msgstr "E-mail invalide"
 
-<<<<<<< HEAD
-#: ajax/openid.php:16
-msgid "OpenID Changed"
-msgstr "Identifiant OpenID changé"
-
-#: ajax/openid.php:18 ajax/setlanguage.php:20 ajax/setlanguage.php:23
-msgid "Invalid request"
-msgstr "Requête invalide"
-
-#: ajax/removegroup.php:16
-msgid "Unable to delete group"
-msgstr "Impossible de supprimer le groupe"
-
-#: ajax/removeuser.php:18 ajax/setquota.php:18 ajax/togglegroups.php:15
-msgid "Authentication error"
-msgstr "Erreur d'authentification"
-
-#: ajax/removeuser.php:27
-msgid "Unable to delete user"
-msgstr "Impossible de supprimer l'utilisateur"
-
-#: ajax/setlanguage.php:18
-msgid "Language changed"
-msgstr "Langue changée"
-
-#: ajax/togglegroups.php:25
-=======
 #: ajax/openid.php:13
 msgid "OpenID Changed"
 msgstr "Identifiant OpenID changé"
@@ -118,7 +66,7 @@
 msgid "Unable to delete group"
 msgstr "Impossible de supprimer le groupe"
 
-#: ajax/removeuser.php:15 ajax/setquota.php:15 ajax/togglegroups.php:12
+#: ajax/removeuser.php:15 ajax/setquota.php:15 ajax/togglegroups.php:18
 msgid "Authentication error"
 msgstr "Erreur d'authentification"
 
@@ -130,34 +78,25 @@
 msgid "Language changed"
 msgstr "Langue changée"
 
-#: ajax/togglegroups.php:22
->>>>>>> d1c0f2a7
+#: ajax/togglegroups.php:12
+msgid "Admins can't remove themself from the admin group"
+msgstr "Les administrateurs ne peuvent pas se retirer eux-mêmes du groupe admin"
+
+#: ajax/togglegroups.php:28
 #, php-format
 msgid "Unable to add user to group %s"
 msgstr "Impossible d'ajouter l'utilisateur au groupe %s"
 
-<<<<<<< HEAD
-#: ajax/togglegroups.php:31
-=======
-#: ajax/togglegroups.php:28
->>>>>>> d1c0f2a7
+#: ajax/togglegroups.php:34
 #, php-format
 msgid "Unable to remove user from group %s"
 msgstr "Impossible de supprimer l'utilisateur du groupe %s"
 
-<<<<<<< HEAD
-#: js/apps.js:28 js/apps.js:65
-msgid "Disable"
-msgstr "Désactiver"
-
-#: js/apps.js:28 js/apps.js:54
-=======
 #: js/apps.js:28 js/apps.js:67
 msgid "Disable"
 msgstr "Désactiver"
 
 #: js/apps.js:28 js/apps.js:55
->>>>>>> d1c0f2a7
 msgid "Enable"
 msgstr "Activer"
 
@@ -169,94 +108,6 @@
 msgid "__language_name__"
 msgstr "Français"
 
-<<<<<<< HEAD
-#: templates/admin.php:14
-msgid "Security Warning"
-msgstr "Alertes de sécurité"
-
-#: templates/admin.php:17
-msgid ""
-"Your data directory and your files are probably accessible from the "
-"internet. The .htaccess file that ownCloud provides is not working. We "
-"strongly suggest that you configure your webserver in a way that the data "
-"directory is no longer accessible or you move the data directory outside the"
-" webserver document root."
-msgstr "Votre répertoire de données et vos fichiers sont probablement accessibles depuis internet. Le fichier .htaccess fourni avec ownCloud ne fonctionne pas. Nous vous recommandons vivement de configurer votre serveur web de façon à ce que ce répertoire ne soit plus accessible, ou bien de déplacer le répertoire de données à l'extérieur de la racine du serveur web."
-
-#: templates/admin.php:31
-msgid "Cron"
-msgstr "Cron"
-
-#: templates/admin.php:37
-msgid "Execute one task with each page loaded"
-msgstr "Exécute une tâche à chaque chargement de page"
-
-#: templates/admin.php:43
-msgid ""
-"cron.php is registered at a webcron service. Call the cron.php page in the "
-"owncloud root once a minute over http."
-msgstr "cron.php est enregistré en tant que service webcron. Veuillez appeler la page cron.php située à la racine du serveur ownCoud via http toute les minutes."
-
-#: templates/admin.php:49
-msgid ""
-"Use systems cron service. Call the cron.php file in the owncloud folder via "
-"a system cronjob once a minute."
-msgstr "Utilise le service cron du système. Appelle le fichier cron.php du répertoire owncloud toutes les minutes grâce à une tâche cron du système."
-
-#: templates/admin.php:56
-msgid "Sharing"
-msgstr "Partage"
-
-#: templates/admin.php:61
-msgid "Enable Share API"
-msgstr "Activer l'API de partage"
-
-#: templates/admin.php:62
-msgid "Allow apps to use the Share API"
-msgstr "Autoriser les applications à utiliser l'API de partage"
-
-#: templates/admin.php:67
-msgid "Allow links"
-msgstr "Autoriser les liens"
-
-#: templates/admin.php:68
-msgid "Allow users to share items to the public with links"
-msgstr "Autoriser les utilisateurs à partager du contenu public avec des liens"
-
-#: templates/admin.php:73
-msgid "Allow resharing"
-msgstr "Autoriser le re-partage"
-
-#: templates/admin.php:74
-msgid "Allow users to share items shared with them again"
-msgstr "Autoriser les utilisateurs à partager des éléments déjà partagés entre eux"
-
-#: templates/admin.php:79
-msgid "Allow users to share with anyone"
-msgstr "Autoriser les utilisateurs à partager avec tout le monde"
-
-#: templates/admin.php:81
-msgid "Allow users to only share with users in their groups"
-msgstr "Autoriser les utilisateurs à ne partager qu'avec les utilisateurs dans leurs groupes"
-
-#: templates/admin.php:88
-msgid "Log"
-msgstr "Journaux"
-
-#: templates/admin.php:116
-msgid "More"
-msgstr "Plus"
-
-#: templates/admin.php:124
-msgid ""
-"Developed by the <a href=\"http://ownCloud.org/contact\" "
-"target=\"_blank\">ownCloud community</a>, the <a "
-"href=\"https://github.com/owncloud\" target=\"_blank\">source code</a> is "
-"licensed under the <a href=\"http://www.gnu.org/licenses/agpl-3.0.html\" "
-"target=\"_blank\"><abbr title=\"Affero General Public "
-"License\">AGPL</abbr></a>."
-msgstr "Développé par la <a href=\"http://ownCloud.org/contact\" target=\"_blank\">communauté ownCloud</a>, le <a href=\"https://github.com/owncloud\" target=\"_blank\">code source</a> est publié sous license <a href=\"http://www.gnu.org/licenses/agpl-3.0.html\" target=\"_blank\"><abbr title=\"Affero General Public License\">AGPL</abbr></a>."
-
 #: templates/apps.php:10
 msgid "Add your App"
 msgstr "Ajoutez votre application"
@@ -265,16 +116,6 @@
 msgid "More Apps"
 msgstr "Plus d'applications…"
 
-=======
-#: templates/apps.php:10
-msgid "Add your App"
-msgstr "Ajoutez votre application"
-
-#: templates/apps.php:11
-msgid "More Apps"
-msgstr "Plus d'applications…"
-
->>>>>>> d1c0f2a7
 #: templates/apps.php:27
 msgid "Select an App"
 msgstr "Sélectionner une Application"
@@ -282,19 +123,11 @@
 #: templates/apps.php:31
 msgid "See application page at apps.owncloud.com"
 msgstr "Voir la page des applications à l'url apps.owncloud.com"
-<<<<<<< HEAD
 
 #: templates/apps.php:32
 msgid "<span class=\"licence\"></span>-licensed by <span class=\"author\"></span>"
 msgstr "Distribué sous licence <span class=\"licence\"></span>, par <span class=\"author\"></span>"
 
-=======
-
-#: templates/apps.php:32
-msgid "<span class=\"licence\"></span>-licensed by <span class=\"author\"></span>"
-msgstr "Distribué sous licence <span class=\"licence\"></span>, par <span class=\"author\"></span>"
-
->>>>>>> d1c0f2a7
 #: templates/help.php:9
 msgid "Documentation"
 msgstr "Documentation"
@@ -307,25 +140,21 @@
 msgid "Ask a question"
 msgstr "Poser une question"
 
-#: templates/help.php:23
+#: templates/help.php:22
 msgid "Problems connecting to help database."
 msgstr "Problème de connexion à la base de données d'aide."
 
-#: templates/help.php:24
+#: templates/help.php:23
 msgid "Go there manually."
 msgstr "S'y rendre manuellement."
 
-#: templates/help.php:32
+#: templates/help.php:31
 msgid "Answer"
 msgstr "Réponse"
 
 #: templates/personal.php:8
 #, php-format
-<<<<<<< HEAD
-msgid "You have used <strong>%s</strong> of the available <strong>%s<strong>"
-=======
 msgid "You have used <strong>%s</strong> of the available <strong>%s</strong>"
->>>>>>> d1c0f2a7
 msgstr "Vous avez utilisé <strong>%s</strong> des <strong>%s<strong> disponibles"
 
 #: templates/personal.php:12
@@ -384,8 +213,6 @@
 msgid "use this address to connect to your ownCloud in your file manager"
 msgstr "utilisez cette adresse pour vous connecter à votre ownCloud depuis un explorateur de fichiers"
 
-<<<<<<< HEAD
-=======
 #: templates/personal.php:61
 msgid ""
 "Developed by the <a href=\"http://ownCloud.org/contact\" "
@@ -396,7 +223,6 @@
 "License\">AGPL</abbr></a>."
 msgstr "Développé par la <a href=\"http://ownCloud.org/contact\" target=\"_blank\">communauté ownCloud</a>, le <a href=\"https://github.com/owncloud\" target=\"_blank\">code source</a> est publié sous license <a href=\"http://www.gnu.org/licenses/agpl-3.0.html\" target=\"_blank\"><abbr title=\"Affero General Public License\">AGPL</abbr></a>."
 
->>>>>>> d1c0f2a7
 #: templates/users.php:21 templates/users.php:76
 msgid "Name"
 msgstr "Nom"
