--- conflicted
+++ resolved
@@ -14,15 +14,9 @@
 msgstr ""
 "Project-Id-Version: ownCloud\n"
 "Report-Msgid-Bugs-To: http://bugs.owncloud.org/\n"
-<<<<<<< HEAD
-"POT-Creation-Date: 2012-10-16 02:04+0200\n"
-"PO-Revision-Date: 2012-10-16 00:05+0000\n"
-"Last-Translator: I Robot <thomas.mueller@tmit.eu>\n"
-=======
 "POT-Creation-Date: 2012-11-16 00:02+0100\n"
 "PO-Revision-Date: 2012-11-15 20:59+0000\n"
 "Last-Translator: Jiri Grönroos <jiri.gronroos@iki.fi>\n"
->>>>>>> d1c0f2a7
 "Language-Team: Finnish (Finland) (http://www.transifex.com/projects/p/owncloud/language/fi_FI/)\n"
 "MIME-Version: 1.0\n"
 "Content-Type: text/plain; charset=UTF-8\n"
@@ -42,63 +36,6 @@
 msgid "This category already exists: "
 msgstr "Tämä luokka on jo olemassa: "
 
-<<<<<<< HEAD
-#: js/js.js:238 templates/layout.user.php:49 templates/layout.user.php:50
-msgid "Settings"
-msgstr "Asetukset"
-
-#: js/js.js:670
-msgid "January"
-msgstr "Tammikuu"
-
-#: js/js.js:670
-msgid "February"
-msgstr "Helmikuu"
-
-#: js/js.js:670
-msgid "March"
-msgstr "Maaliskuu"
-
-#: js/js.js:670
-msgid "April"
-msgstr "Huhtikuu"
-
-#: js/js.js:670
-msgid "May"
-msgstr "Toukokuu"
-
-#: js/js.js:670
-msgid "June"
-msgstr "Kesäkuu"
-
-#: js/js.js:671
-msgid "July"
-msgstr "Heinäkuu"
-
-#: js/js.js:671
-msgid "August"
-msgstr "Elokuu"
-
-#: js/js.js:671
-msgid "September"
-msgstr "Syyskuu"
-
-#: js/js.js:671
-msgid "October"
-msgstr "Lokakuu"
-
-#: js/js.js:671
-msgid "November"
-msgstr "Marraskuu"
-
-#: js/js.js:671
-msgid "December"
-msgstr "Joulukuu"
-
-#: js/oc-dialogs.js:123
-msgid "Choose"
-msgstr "Valitse"
-=======
 #: ajax/vcategories/addToFavorites.php:26 ajax/vcategories/delete.php:27
 #: ajax/vcategories/favorites.php:24
 #: ajax/vcategories/removeFromFavorites.php:26
@@ -180,7 +117,6 @@
 #: js/js.js:700
 msgid "years ago"
 msgstr "vuotta sitten"
->>>>>>> d1c0f2a7
 
 #: js/oc-dialogs.js:126
 msgid "Choose"
@@ -202,54 +138,6 @@
 msgid "Ok"
 msgstr "Ok"
 
-<<<<<<< HEAD
-#: js/oc-vcategories.js:68
-msgid "No categories selected for deletion."
-msgstr "Luokkia ei valittu poistettavaksi."
-
-#: js/oc-vcategories.js:68 js/share.js:114 js/share.js:121 js/share.js:497
-#: js/share.js:509
-msgid "Error"
-msgstr "Virhe"
-
-#: js/share.js:103
-msgid "Error while sharing"
-msgstr "Virhe jaettaessa"
-
-#: js/share.js:114
-msgid "Error while unsharing"
-msgstr "Virhe jakoa peruttaessa"
-
-#: js/share.js:121
-msgid "Error while changing permissions"
-msgstr "Virhe oikeuksia muuttaessa"
-
-#: js/share.js:130
-msgid "Shared with you and the group"
-msgstr "Jaettu sinulle ja ryhmälle"
-
-#: js/share.js:130
-msgid "by"
-msgstr ""
-
-#: js/share.js:132
-msgid "Shared with you by"
-msgstr ""
-
-#: js/share.js:137
-msgid "Share with"
-msgstr ""
-
-#: js/share.js:142
-msgid "Share with link"
-msgstr "Jaa linkillä"
-
-#: js/share.js:143
-msgid "Password protect"
-msgstr "Suojaa salasanalla"
-
-#: js/share.js:147 templates/installation.php:42 templates/login.php:24
-=======
 #: js/oc-vcategories.js:5 js/oc-vcategories.js:85 js/oc-vcategories.js:102
 #: js/oc-vcategories.js:117 js/oc-vcategories.js:132 js/oc-vcategories.js:162
 msgid "The object type is not specified."
@@ -302,82 +190,10 @@
 msgstr "Suojaa salasanalla"
 
 #: js/share.js:168 templates/installation.php:42 templates/login.php:24
->>>>>>> d1c0f2a7
 #: templates/verify.php:13
 msgid "Password"
 msgstr "Salasana"
 
-<<<<<<< HEAD
-#: js/share.js:152
-msgid "Set expiration date"
-msgstr "Aseta päättymispäivä"
-
-#: js/share.js:153
-msgid "Expiration date"
-msgstr "Päättymispäivä"
-
-#: js/share.js:185
-msgid "Share via email:"
-msgstr "Jaa sähköpostilla:"
-
-#: js/share.js:187
-msgid "No people found"
-msgstr "Henkilöitä ei löytynyt"
-
-#: js/share.js:214
-msgid "Resharing is not allowed"
-msgstr "Jakaminen uudelleen ei ole salittu"
-
-#: js/share.js:250
-msgid "Shared in"
-msgstr ""
-
-#: js/share.js:250
-msgid "with"
-msgstr "kanssa"
-
-#: js/share.js:271
-msgid "Unshare"
-msgstr "Peru jakaminen"
-
-#: js/share.js:283
-msgid "can edit"
-msgstr "voi muokata"
-
-#: js/share.js:285
-msgid "access control"
-msgstr "Pääsyn hallinta"
-
-#: js/share.js:288
-msgid "create"
-msgstr "luo"
-
-#: js/share.js:291
-msgid "update"
-msgstr "päivitä"
-
-#: js/share.js:294
-msgid "delete"
-msgstr "poista"
-
-#: js/share.js:297
-msgid "share"
-msgstr "jaa"
-
-#: js/share.js:322 js/share.js:484
-msgid "Password protected"
-msgstr "Salasanasuojattu"
-
-#: js/share.js:497
-msgid "Error unsetting expiration date"
-msgstr "Virhe purettaessa eräpäivää"
-
-#: js/share.js:509
-msgid "Error setting expiration date"
-msgstr "Virhe päättymispäivää asettaessa"
-
-#: lostpassword/index.php:26
-=======
 #: js/share.js:173
 msgid "Set expiration date"
 msgstr "Aseta päättymispäivä"
@@ -443,7 +259,6 @@
 msgstr "Virhe päättymispäivää asettaessa"
 
 #: lostpassword/controller.php:47
->>>>>>> d1c0f2a7
 msgid "ownCloud password reset"
 msgstr "ownCloud-salasanan nollaus"
 
@@ -526,11 +341,7 @@
 
 #: templates/installation.php:23 templates/installation.php:31
 msgid "Security Warning"
-<<<<<<< HEAD
-msgstr ""
-=======
 msgstr "Turvallisuusvaroitus"
->>>>>>> d1c0f2a7
 
 #: templates/installation.php:24
 msgid ""
@@ -551,11 +362,7 @@
 "strongly suggest that you configure your webserver in a way that the data "
 "directory is no longer accessible or you move the data directory outside the"
 " webserver document root."
-<<<<<<< HEAD
-msgstr ""
-=======
 msgstr "Data-kansio ja tiedostot ovat ehkä saavutettavissa Internetistä. .htaccess-tiedosto, jolla kontrolloidaan pääsyä, ei toimi. Suosittelemme, että muutat web-palvelimesi asetukset niin ettei data-kansio ole enää pääsyä tai siirrät data-kansion pois web-palvelimen tiedostojen juuresta."
->>>>>>> d1c0f2a7
 
 #: templates/installation.php:36
 msgid "Create an <strong>admin account</strong>"
@@ -602,13 +409,6 @@
 msgid "Finish setup"
 msgstr "Viimeistele asennus"
 
-<<<<<<< HEAD
-#: templates/layout.guest.php:38
-msgid "web services under your control"
-msgstr "verkkopalvelut hallinnassasi"
-
-#: templates/layout.user.php:34
-=======
 #: templates/layout.guest.php:15 templates/layout.user.php:16
 msgid "Sunday"
 msgstr "Sunnuntai"
@@ -690,35 +490,22 @@
 msgstr "verkkopalvelut hallinnassasi"
 
 #: templates/layout.user.php:44
->>>>>>> d1c0f2a7
 msgid "Log out"
 msgstr "Kirjaudu ulos"
 
 #: templates/login.php:8
 msgid "Automatic logon rejected!"
-<<<<<<< HEAD
-msgstr ""
-=======
 msgstr "Automaattinen sisäänkirjautuminen hylättiin!"
->>>>>>> d1c0f2a7
 
 #: templates/login.php:9
 msgid ""
 "If you did not change your password recently, your account may be "
 "compromised!"
-<<<<<<< HEAD
-msgstr ""
-
-#: templates/login.php:10
-msgid "Please change your password to secure your account again."
-msgstr ""
-=======
 msgstr "Jos et vaihtanut salasanaasi äskettäin, tilisi saattaa olla murrettu."
 
 #: templates/login.php:10
 msgid "Please change your password to secure your account again."
 msgstr "Vaihda salasanasi suojataksesi tilisi uudelleen."
->>>>>>> d1c0f2a7
 
 #: templates/login.php:15
 msgid "Lost your password?"
@@ -746,26 +533,14 @@
 
 #: templates/verify.php:5
 msgid "Security Warning!"
-<<<<<<< HEAD
-msgstr ""
-=======
 msgstr "Turvallisuusvaroitus!"
->>>>>>> d1c0f2a7
 
 #: templates/verify.php:6
 msgid ""
 "Please verify your password. <br/>For security reasons you may be "
 "occasionally asked to enter your password again."
-<<<<<<< HEAD
-msgstr ""
+msgstr "Vahvista salasanasi. <br/>Turvallisuussyistä sinulta saatetaan ajoittain kysyä salasanasi uudelleen."
 
 #: templates/verify.php:16
 msgid "Verify"
-msgstr ""
-=======
-msgstr "Vahvista salasanasi. <br/>Turvallisuussyistä sinulta saatetaan ajoittain kysyä salasanasi uudelleen."
-
-#: templates/verify.php:16
-msgid "Verify"
-msgstr "Vahvista"
->>>>>>> d1c0f2a7
+msgstr "Vahvista"