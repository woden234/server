--- conflicted
+++ resolved
@@ -1,11 +1,8 @@
 <?php $TRANSLATIONS = array(
-<<<<<<< HEAD
-=======
 "User %s shared a file with you" => "La uzanto %s kunhavigis dosieron kun vi",
 "User %s shared a folder with you" => "La uzanto %s kunhavigis dosierujon kun vi",
 "User %s shared the file \"%s\" with you. It is available for download here: %s" => "La uzanto %s kunhavigis la dosieron “%s” kun vi. Ĝi elŝuteblas el tie ĉi: %s",
 "User %s shared the folder \"%s\" with you. It is available for download here: %s" => "La uzanto %s kunhavigis la dosierujon “%s” kun vi. Ĝi elŝuteblas el tie ĉi: %s",
->>>>>>> 166da88b
 "Category type not provided." => "Ne proviziĝis tipon de kategorio.",
 "No category to add?" => "Ĉu neniu kategorio estas aldonota?",
 "This category already exists: " => "Ĉi tiu kategorio jam ekzistas: ",
