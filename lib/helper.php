--- conflicted
+++ resolved
@@ -65,51 +65,6 @@
 	}
 
 	/**
-<<<<<<< HEAD
-	 * @brief Returns the server host
-	 * @returns the server host
-	 *
-	 * Returns the server host, even if the website uses one or more
-	 * reverse proxies
-	 */
-	public static function serverHost() {
-		if (isset($_SERVER['HTTP_X_FORWARDED_HOST'])) {
-			if (strpos($_SERVER['HTTP_X_FORWARDED_HOST'], ",") !== false) {
-				$host = trim(array_pop(explode(",", $_SERVER['HTTP_X_FORWARDED_HOST'])));
-			}
-			else{
-				$host=$_SERVER['HTTP_X_FORWARDED_HOST'];
-			}
-		}
-		else{
-			$host = $_SERVER['HTTP_HOST'];
-		}
-		return $host;
-	}
-
-        /**
-         * @brief Returns the server protocol
-         * @returns the server protocol
-         *
-         * Returns the server protocol. It respects reverse proxy servers and load balancers
-         */
-	public static function serverProtocol() {
-		if (isset($_SERVER['HTTP_X_FORWARDED_PROTO'])) {
-			$proto = strtolower($_SERVER['HTTP_X_FORWARDED_PROTO']);
-		}else{
-			if(isset($_SERVER['HTTPS']) and !empty($_SERVER['HTTPS']) and ($_SERVER['HTTPS']!='off')) {
-				$proto = 'https';
-			}else{
-				$proto = 'http';
-			}
-		}
-		return($proto);
-	}
-	
-
-	/**
-=======
->>>>>>> 46d6fd15
 	 * @brief Creates an absolute url
 	 * @param $app app
 	 * @param $file file
@@ -119,10 +74,6 @@
 	 */
 	public static function linkToAbsolute( $app, $file ) {
 		$urlLinkTo = self::linkTo( $app, $file );
-<<<<<<< HEAD
-		$urlLinkTo = OC_Helper::serverProtocol(). '://'  . self::serverHost() . $urlLinkTo;
-		return $urlLinkTo;
-=======
 		return self::makeURLAbsolute($urlLinkTo);
 	}
 
@@ -136,7 +87,6 @@
 	public static function makeURLAbsolute( $url )
 	{
 		return OC_Request::serverProtocol(). '://'  . OC_Request::serverHost() . $url;
->>>>>>> 46d6fd15
 	}
 
 	/**
@@ -398,22 +348,9 @@
 			//trim the character set from the end of the response
 			$mimeType=substr($reply,0,strrpos($reply,' '));
 
-<<<<<<< HEAD
-			//trim ; 
-			if (strpos($mimeType, ';') !== false) {
-				$mimeType = strstr($mimeType, ';', true);
-			}
-
-		}
-		if ($mimeType=='application/octet-stream') {
-			// Fallback solution: (try to guess the type by the file extension
-			if(!self::$mimetypes || self::$mimetypes != include('mimetypes.list.php')){
-				self::$mimetypes=include('mimetypes.list.php');
-=======
 			//trim ;
 			if (strpos($mimeType, ';') !== false) {
 				$mimeType = strstr($mimeType, ';', true);
->>>>>>> 46d6fd15
 			}
 
 		}
