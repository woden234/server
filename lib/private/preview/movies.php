<?php
/**
 * Copyright (c) 2013 Frank Karlitschek frank@owncloud.org
 * Copyright (c) 2013 Georg Ehrke georg@ownCloud.com
 * This file is licensed under the Affero General Public License version 3 or
 * later.
 * See the COPYING-README file.
 */
namespace OC\Preview;

function findBinaryPath($program) {
	exec('which ' . escapeshellarg($program) . ' 2> /dev/null', $output, $returnCode);
	if ($returnCode === 0 && count($output) > 0) {
		return escapeshellcmd($output[0]);
	}
	return null;
}

// movie preview is currently not supported on Windows
if (!\OC_Util::runningOnWindows()) {
	$isExecEnabled = !in_array('exec', explode(', ', ini_get('disable_functions')));
	$ffmpegBinary = null;
	$avconvBinary = null;

	if ($isExecEnabled) {
		$avconvBinary = findBinaryPath('avconv');
		if (!$avconvBinary) {
			$ffmpegBinary = findBinaryPath('ffmpeg');
		}
	}

	if($isExecEnabled && ( $avconvBinary || $ffmpegBinary )) {

		class Movie extends Provider {
			public static $avconvBinary;
			public static $ffmpegBinary;

			public function getMimeType() {
				return '/video\/.*/';
			}

			public function getThumbnail($path, $maxX, $maxY, $scalingup, $fileview) {
				// TODO: use proc_open() and stream the source file ?
				$absPath = \OC_Helper::tmpFile();
				$tmpPath = \OC_Helper::tmpFile();

				$handle = $fileview->fopen($path, 'rb');

				$firstmb = stream_get_contents($handle, 1048576); //1024 * 1024 = 1048576
				file_put_contents($absPath, $firstmb);

				if (self::$avconvBinary) {
					$cmd = self::$avconvBinary . ' -an -y -ss 1'.
						' -i ' . escapeshellarg($absPath) .
						' -f mjpeg -vframes 1 ' . escapeshellarg($tmpPath) .
						' > /dev/null 2>&1';
				}
				else {
					$cmd = self::$ffmpegBinary . ' -y -ss 1' .
						' -i ' . escapeshellarg($absPath) .
						' -f mjpeg -vframes 1' .
						' -s ' . escapeshellarg($maxX) . 'x' . escapeshellarg($maxY) .
						' ' . escapeshellarg($tmpPath) .
						' > /dev/null 2>&1';
				}

<<<<<<< HEAD
				exec($cmd, $output, $returnCode);
=======
				shell_exec($cmd);

				$image = new \OC_Image();
				$image->loadFromFile($tmpPath);
>>>>>>> ecc7b01c

				unlink($absPath);

				if ($returnCode === 0) {
					$image = new \OC_Image($tmpPath);
					unlink($tmpPath);
					return $image->valid() ? $image : false;
				}
				return false;
			}
		}

		// a bit hacky but didn't want to use subclasses
		Movie::$avconvBinary = $avconvBinary;
		Movie::$ffmpegBinary = $ffmpegBinary;

		\OC\Preview::registerProvider('OC\Preview\Movie');
	}
}
<|MERGE_RESOLUTION|>--- conflicted
+++ resolved
@@ -64,19 +64,13 @@
 						' > /dev/null 2>&1';
 				}
 
-<<<<<<< HEAD
 				exec($cmd, $output, $returnCode);
-=======
-				shell_exec($cmd);
-
-				$image = new \OC_Image();
-				$image->loadFromFile($tmpPath);
->>>>>>> ecc7b01c
 
 				unlink($absPath);
 
 				if ($returnCode === 0) {
-					$image = new \OC_Image($tmpPath);
+					$image = new \OC_Image();
+					$image->loadFromFile($tmpPath);
 					unlink($tmpPath);
 					return $image->valid() ? $image : false;
 				}
