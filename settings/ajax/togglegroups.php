--- conflicted
+++ resolved
@@ -7,11 +7,7 @@
 $username = $_POST["username"];
 $group = $_POST["group"];
 
-<<<<<<< HEAD
-if($username == OC_User::getUser() && $group == "admin" &&  OC_Group::inGroup($username, 'admin')){
-=======
 if($username == OC_User::getUser() && $group == "admin" &&  OC_Group::inGroup($username, 'admin')) {
->>>>>>> 166da88b
 	$l = OC_L10N::get('core');
 	OC_JSON::error(array( 'data' => array( 'message' => $l->t('Admins can\'t remove themself from the admin group'))));
 	exit();
