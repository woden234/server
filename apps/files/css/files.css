--- conflicted
+++ resolved
@@ -65,14 +65,10 @@
 	top: 44px;
 	width: 100%;
 }
-<<<<<<< HEAD
 #filestable tbody tr { background-color:#fff; height:40px; }
-=======
 #filestable, #controls {
 	min-width: 680px;
 }
-#filestable tbody tr { background-color:#fff; height:2.5em; }
->>>>>>> 25fecb4f
 #filestable tbody tr:hover, tbody tr:active {
 	background-color: rgb(240,240,240);
 }
@@ -118,13 +114,9 @@
 	-moz-box-sizing: border-box;
 	box-sizing: border-box;
 	position: relative;
-<<<<<<< HEAD
 	min-width: 176px;
 	display: block;
 	height: 51px;
-=======
-	min-width: 11em;
->>>>>>> 25fecb4f
 }
 
 /* Multiselect bar */
