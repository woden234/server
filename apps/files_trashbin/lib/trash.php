--- conflicted
+++ resolved
@@ -31,26 +31,17 @@
 
 	/**
 	 * move file to the trash bin
-<<<<<<< HEAD
-	 * 
-	 * @param string $file_path path to the deleted file/directory relative to the files root directory
-=======
 	 *
 	 * @param $file_path path to the deleted file/directory relative to the files root directory
->>>>>>> 766a301a
 	 */
 	public static function move2trash($file_path) {
 		$user = \OCP\User::getUser();
 		$view = new \OC\Files\View('/'. $user);
 		if (!$view->is_dir('files_trashbin')) {
 			$view->mkdir('files_trashbin');
-<<<<<<< HEAD
-			$view->mkdir("versions_trashbin");
-=======
 			$view->mkdir("files_trashbin/files");
 			$view->mkdir("files_trashbin/versions");
 			$view->mkdir("files_trashbin/keyfiles");
->>>>>>> 766a301a
 		}
 
 		$path_parts = pathinfo($file_path);
@@ -65,46 +56,26 @@
 		} else {
 			$type = 'file';
 		}
-<<<<<<< HEAD
-
-		self::copy_recursive($file_path, 'files_trashbin/'.$deleted.'.d'.$timestamp, $view);
-		
-		if ( $view->file_exists('files_trashbin/'.$deleted.'.d'.$timestamp) ) {
-=======
 		
 		$trashbinSize = self::getTrashbinSize($user);
 		if ( $trashbinSize === false || $trashbinSize < 0 ) {
-			$trashbinSize = self::calculateSize(new \OC_FilesystemView('/'. $user.'/files_trashbin'));
+			$trashbinSize = self::calculateSize(new \OC\Files\View('/'. $user.'/files_trashbin'));
 		}
 		$trashbinSize += self::copy_recursive($file_path, 'files_trashbin/files/'.$deleted.'.d'.$timestamp, $view);
 
 		if ( $view->file_exists('files_trashbin/files/'.$deleted.'.d'.$timestamp) ) {
->>>>>>> 766a301a
 			$query = \OC_DB::prepare("INSERT INTO *PREFIX*files_trash (id,timestamp,location,type,mime,user) VALUES (?,?,?,?,?,?)");
 			$result = $query->execute(array($deleted, $timestamp, $location, $type, $mime, $user));
 			if ( !$result ) { // if file couldn't be added to the database than also don't store it in the trash bin.
 				$view->deleteAll('files_trashbin/files/'.$deleted.'.d'.$timestamp);
 				\OC_Log::write('files_trashbin', 'trash bin database couldn\'t be updated', \OC_log::ERROR);
 				return;
-<<<<<<< HEAD
-			}
-	
-			if ( \OCP\App::isEnabled('files_versions') ) {
-				if ( $view->is_dir('files_versions'.$file_path) ) {
-					$view->rename('files_versions'.$file_path, 'versions_trashbin/'. $deleted.'.d'.$timestamp);
-				} else if ( $versions = \OCA\Files_Versions\Storage::getVersions($file_path) ) {
-					foreach ($versions as $v) {
-						$view->rename('files_versions'.$v['path'].'.v'.$v['version'], 'versions_trashbin/'. $deleted.'.v'.$v['version'].'.d'.$timestamp);
-					}
-				}
-=======
->>>>>>> 766a301a
 			}
 			
 			// Take care of file versions
 			if ( \OCP\App::isEnabled('files_versions') ) {
 				if ( $view->is_dir('files_versions'.$file_path) ) {
-					$trashbinSize += self::calculateSize(new \OC_FilesystemView('/'. $user.'/files_versions/'.$file_path));
+					$trashbinSize += self::calculateSize(new \OC\Files\View('/'. $user.'/files_versions/'.$file_path));
 					$view->rename('files_versions'.$file_path, 'files_trashbin/versions'. $deleted.'.d'.$timestamp);
 				} else if ( $versions = \OCA\Files_Versions\Storage::getVersions($user, $file_path) ) {
 					foreach ($versions as $v) {
@@ -115,10 +86,10 @@
 			}
 			
 			// Take care of encryption keys
-			$keyfile = \OC_Filesystem::normalizePath('files_encryption/keyfiles/'.$file_path);
+			$keyfile = \OC\Files\Filesystem::normalizePath('files_encryption/keyfiles/'.$file_path);
 			if ( \OCP\App::isEnabled('files_encryption') && $view->file_exists($keyfile.'.key') ) {
 				if ( $view->is_dir('files'.$file_path) ) {
-					$trashbinSize += self::calculateSize(new \OC_FilesystemView('/'.$user.'/'.$keyfile));
+					$trashbinSize += self::calculateSize(new \OC\Files\View('/'.$user.'/'.$keyfile));
 					$view->rename($keyfile, 'files_trashbin/keyfiles/'. $deleted.'.d'.$timestamp);
 				} else {
 					$trashbinSize += $view->filesize($keyfile.'.key');
@@ -150,20 +121,16 @@
 		}
 		$trashbinSize -= self::expire($availableSpace);
 		
-<<<<<<< HEAD
-		self::expire();
-=======
 		self::setTrashbinSize($user, $trashbinSize);
 
->>>>>>> 766a301a
 	}
 
 
 	/**
 	 * restore files from trash bin
-	 * @param string $file path to the deleted file
-	 * @param string $filename name of the file
-	 * @param int $timestamp time when the file was deleted
+	 * @param $file path to the deleted file
+	 * @param $filename name of the file
+	 * @param $timestamp time when the file was deleted
 	 */
 	public static function restore($file, $filename, $timestamp) {
 		$user = \OCP\User::getUser();
@@ -171,33 +138,21 @@
 		
 		$trashbinSize = self::getTrashbinSize($user);
 		if ( $trashbinSize === false || $trashbinSize < 0 ) {
-			$trashbinSize = self::calculateSize(new \OC_FilesystemView('/'. $user.'/files_trashbin'));
+			$trashbinSize = self::calculateSize(new \OC\Files\View('/'. $user.'/files_trashbin'));
 		}
 		if ( $timestamp ) {
-<<<<<<< HEAD
-			$query = \OC_DB::prepare('SELECT location,type FROM *PREFIX*files_trash WHERE user=? AND id=? AND timestamp=?');
-=======
 			$query = \OC_DB::prepare('SELECT location,type FROM *PREFIX*files_trash'
 				.' WHERE user=? AND id=? AND timestamp=?');
->>>>>>> 766a301a
 			$result = $query->execute(array($user,$filename,$timestamp))->fetchAll();
 			if ( count($result) != 1 ) {
 				\OC_Log::write('files_trashbin', 'trash bin database inconsistent!', \OC_Log::ERROR);
 				return false;
 			}
-<<<<<<< HEAD
-			
-			// if location no longer exists, restore file in the root directory
-			$location = $result[0]['location'];
-			if ( $result[0]['location'] != '/' && 
-				 (!$view->is_dir('files'.$result[0]['location']) ||
-=======
 
 			// if location no longer exists, restore file in the root directory
 			$location = $result[0]['location'];
 			if ( $result[0]['location'] != '/' &&
 				(!$view->is_dir('files'.$result[0]['location']) ||
->>>>>>> 766a301a
 				 !$view->isUpdatable('files'.$result[0]['location'])) ) {
 				$location = '';
 			}
@@ -210,53 +165,37 @@
 			$location = '';
 		}
 		
-<<<<<<< HEAD
-		$source = \OC\Files\Filesystem::normalizePath('files_trashbin/'.$file);
+		$source = \OC\Files\Filesystem::normalizePath('files_trashbin/files/'.$file);
 		$target = \OC\Files\Filesystem::normalizePath('files/'.$location.'/'.$filename);
-		
-=======
-		$source = \OC_Filesystem::normalizePath('files_trashbin/files/'.$file);
-		$target = \OC_Filesystem::normalizePath('files/'.$location.'/'.$filename);
-
->>>>>>> 766a301a
+
 		// we need a  extension in case a file/dir with the same name already exists
 		$ext = self::getUniqueExtension($location, $filename, $view);
 		$mtime = $view->filemtime($source);
 		if( $view->rename($source, $target.$ext) ) {
 			$view->touch($target.$ext, $mtime);
 			if ($view->is_dir($target.$ext)) {
-				$trashbinSize -= self::calculateSize(new \OC_FilesystemView('/'.$user.'/'.$target.$ext));
+				$trashbinSize -= self::calculateSize(new \OC\Files\View('/'.$user.'/'.$target.$ext));
 			} else {
 				$trashbinSize -= $view->filesize($target.$ext);
 			}
 			// if versioning app is enabled, copy versions from the trash bin back to the original location
 			if ( \OCP\App::isEnabled('files_versions') ) {
-<<<<<<< HEAD
-				if ( $result[0]['type'] == 'dir' ) {
-					$view->rename(\OC\Files\Filesystem::normalizePath('versions_trashbin/'. $file), \OC\Files\Filesystem::normalizePath('files_versions/'.$location.'/'.$filename.$ext));
-				} else if ( $versions = self::getVersionsFromTrash($file, $timestamp) ) {
-=======
 				if ($timestamp ) {
 					$versionedFile = $filename;
 				} else {
 					$versionedFile = $file;
 				}
 				if ( $result[0]['type'] === 'dir' ) {
-					$trashbinSize -= self::calculateSize(new \OC_FilesystemView('/'.$user.'/'.'files_trashbin/versions/'. $file));
-					$view->rename(\OC_Filesystem::normalizePath('files_trashbin/versions/'. $file), \OC_Filesystem::normalizePath('files_versions/'.$location.'/'.$filename.$ext));
+					$trashbinSize -= self::calculateSize(new \OC\Files\View('/'.$user.'/'.'files_trashbin/versions/'. $file));
+					$view->rename(\OC\Files\Filesystem::normalizePath('files_trashbin/versions/'. $file), \OC\Files\Filesystem::normalizePath('files_versions/'.$location.'/'.$filename.$ext));
 				} else if ( $versions = self::getVersionsFromTrash($versionedFile, $timestamp) ) {
->>>>>>> 766a301a
 					foreach ($versions as $v) {
 						if ($timestamp ) {
 							$trashbinSize -= $view->filesize('files_trashbin/versions/'.$versionedFile.'.v'.$v.'.d'.$timestamp);
 							$view->rename('files_trashbin/versions/'.$versionedFile.'.v'.$v.'.d'.$timestamp, 'files_versions/'.$location.'/'.$filename.$ext.'.v'.$v);
 						} else {
-<<<<<<< HEAD
-							$view->rename('versions_trashbin/'.$file.'.v'.$v, 'files_versions/'.$location.'/'.$filename.$ext.'.v'.$v);
-=======
 							$trashbinSize -= $view->filesize('files_trashbin/versions/'.$versionedFile.'.v'.$v);
 							$view->rename('files_trashbin/versions/'.$versionedFile.'.v'.$v, 'files_versions/'.$location.'/'.$filename.$ext.'.v'.$v);
->>>>>>> 766a301a
 						}
 					}
 				}
@@ -265,16 +204,16 @@
 			// Take care of encryption keys TODO! Get '.key' in file between file name and delete date (also for permanent delete!)
 			$parts = pathinfo($file);
 			if ( $result[0]['type'] === 'dir' ) {
-				$keyfile = \OC_Filesystem::normalizePath('files_trashbin/keyfiles/'.$parts['dirname'].'/'.$filename);
+				$keyfile = \OC\Files\Filesystem::normalizePath('files_trashbin/keyfiles/'.$parts['dirname'].'/'.$filename);
 			} else {
-				$keyfile = \OC_Filesystem::normalizePath('files_trashbin/keyfiles/'.$parts['dirname'].'/'.$filename.'.key');
+				$keyfile = \OC\Files\Filesystem::normalizePath('files_trashbin/keyfiles/'.$parts['dirname'].'/'.$filename.'.key');
 			}
 			if ($timestamp) {
 				$keyfile .= '.d'.$timestamp;
 			}
 			if ( \OCP\App::isEnabled('files_encryption') && $view->file_exists($keyfile) ) {
 				if ( $result[0]['type'] === 'dir' ) {
-					$trashbinSize -= self::calculateSize(new \OC_FilesystemView('/'.$user.'/'.$keyfile));
+					$trashbinSize -= self::calculateSize(new \OC\Files\View('/'.$user.'/'.$keyfile));
 					$view->rename($keyfile, 'files_encryption/keyfiles/'. $location.'/'.$filename);
 				} else {
 					$trashbinSize -= $view->filesize($keyfile);
@@ -296,37 +235,23 @@
 
 		return false;
 	}
-<<<<<<< HEAD
-	
-=======
-
->>>>>>> 766a301a
+
 	/**
 	 * delete file from trash bin permanently
 	 * @param $filename path to the file
 	 * @param $timestamp of deletion time
-<<<<<<< HEAD
-	 * @return true/false
-	 */
-	public static function delete($filename, $timestamp=null) {
-	
-		$user = \OCP\User::getUser();
-		$view = new \OC_FilesystemView('/'.$user);
-	
-=======
 	 * @return size of deleted files
 	 */
 	public static function delete($filename, $timestamp=null) {
 		$user = \OCP\User::getUser();
-		$view = new \OC_FilesystemView('/'.$user);
+		$view = new \OC\Files\View('/'.$user);
 		$size = 0;
 	
 		$trashbinSize = self::getTrashbinSize($user);
 		if ( $trashbinSize === false || $trashbinSize < 0 ) {
-			$trashbinSize = self::calculateSize(new \OC_FilesystemView('/'. $user.'/files_trashbin'));
-		}
-
->>>>>>> 766a301a
+			$trashbinSize = self::calculateSize(new \OC\Files\View('/'. $user.'/files_trashbin'));
+		}
+
 		if ( $timestamp ) {
 			$query = \OC_DB::prepare('DELETE FROM *PREFIX*files_trash WHERE user=? AND id=? AND timestamp=?');
 			$query->execute(array($user,$filename,$timestamp));
@@ -337,7 +262,7 @@
 
 		if ( \OCP\App::isEnabled('files_versions') ) {
 			if ($view->is_dir('files_trashbin/versions/'.$file)) {
-				$size += self::calculateSize(new \OC_Filesystemview('/'.$user.'/files_trashbin/versions/'.$file));
+				$size += self::calculateSize(new \OC\Files\view('/'.$user.'/files_trashbin/versions/'.$file));
 				$view->unlink('files_trashbin/versions/'.$file);
 			} else if ( $versions = self::getVersionsFromTrash($filename, $timestamp) ) {
 				foreach ($versions as $v) {
@@ -351,37 +276,20 @@
 				}
 			}
 		}
-<<<<<<< HEAD
-	
-		$view->unlink('/files_trashbin/'.$file);
-		
-		return true;
-	}
-	
-	
-	/**
-	 * clean up the trash bin
-	 */
-	private static function expire() {
-		
-		$view = new \OC\Files\View('/'.\OCP\User::getUser());
-		$user = \OCP\User::getUser();
-		
-=======
 		
 		// Take care of encryption keys
 		$parts = pathinfo($file);
 		if ( $view->is_dir('/files_trashbin/files/'.$file) ) {
-			$keyfile = \OC_Filesystem::normalizePath('files_trashbin/keyfiles/'.$filename);
-		} else {
-			$keyfile = \OC_Filesystem::normalizePath('files_trashbin/keyfiles/'.$filename.'.key');
+			$keyfile = \OC\Files\Filesystem::normalizePath('files_trashbin/keyfiles/'.$filename);
+		} else {
+			$keyfile = \OC\Files\Filesystem::normalizePath('files_trashbin/keyfiles/'.$filename.'.key');
 		}
 		if ($timestamp) {
 			$keyfile .= '.d'.$timestamp;
 		}
 		if ( \OCP\App::isEnabled('files_encryption') && $view->file_exists($keyfile) ) {
 			if ( $view->is_dir($keyfile) ) {
-				$size += self::calculateSize(new \OC_FilesystemView('/'.$user.'/'.$keyfile));
+				$size += self::calculateSize(new \OC\Files\View('/'.$user.'/'.$keyfile));
 			} else {
 				$size += $view->filesize($keyfile);
 			}
@@ -389,7 +297,7 @@
 		}
 	
 		if ($view->is_dir('/files_trashbin/files/'.$file)) {
-			$size += self::calculateSize(new \OC_Filesystemview('/'.$user.'/files_trashbin/files/'.$file));
+			$size += self::calculateSize(new \OC\Files\View('/'.$user.'/files_trashbin/files/'.$file));
 		} else {
 			$size += $view->filesize('/files_trashbin/files/'.$file);
 		}
@@ -408,7 +316,7 @@
 	 */
 	public static function file_exists($filename, $timestamp=null) {
 		$user = \OCP\User::getUser();
-		$view = new \OC_FilesystemView('/'.$user);
+		$view = new \OC\Files\View('/'.$user);
 
 		if ($timestamp) {
 			$filename = $filename.'.d'.$timestamp;
@@ -416,7 +324,7 @@
 			$filename = $filename;
 		}
 
-		$target = \OC_Filesystem::normalizePath('files_trashbin/files/'.$filename);
+		$target = \OC\Files\Filesystem::normalizePath('files_trashbin/files/'.$filename);
 		return $view->file_exists($target);
 	}
 
@@ -427,10 +335,9 @@
 	private static function expire($availableSpace) {
 
 		$user = \OCP\User::getUser();
-		$view = new \OC_FilesystemView('/'.$user);
+		$view = new \OC\Files\View('/'.$user);
 		$size = 0;
 
->>>>>>> 766a301a
 		$query = \OC_DB::prepare('SELECT location,type,id,timestamp FROM *PREFIX*files_trash WHERE user=?');
 		$result = $query->execute(array($user))->fetchAll();
 
@@ -446,11 +353,6 @@
 				$size += self::delete($filename, $timestamp);
 			}
 		}
-<<<<<<< HEAD
-		
-		$query = \OC_DB::prepare('DELETE FROM *PREFIX*files_trash WHERE user=? AND timestamp<?');
-		$query->execute(array($user,$limit));
-=======
 		$availableSpace = $availableSpace + $size;
 		// if size limit for trash bin reached, delete oldest files in trash bin
 		if ($availableSpace < 0) {
@@ -470,22 +372,14 @@
 		}
 
 		return $size;
->>>>>>> 766a301a
 	}
 
 	/**
 	 * recursive copy to copy a whole directory
-<<<<<<< HEAD
-	 * 
-	 * @param string $source source path, relative to the users files directory
-	 * @param string $destination destination path relative to the users root directoy
-	 * @param \OC\Files\View $view file view for the users root directory
-=======
 	 *
 	 * @param $source source path, relative to the users files directory
 	 * @param $destination destination path relative to the users root directoy
 	 * @param $view file view for the users root directory
->>>>>>> 766a301a
 	 */
 	private static function copy_recursive( $source, $destination, $view ) {
 		$size = 0;
@@ -512,34 +406,21 @@
 
 	/**
 	 * find all versions which belong to the file we want to restore
-	 * @param string $filename name of the file which should be restored
-	 * @param int $timestamp timestamp when the file was deleted
+	 * @param $filename name of the file which should be restored
+	 * @param $timestamp timestamp when the file was deleted
 	 */
 	private static function getVersionsFromTrash($filename, $timestamp) {
-<<<<<<< HEAD
-		$view = new \OC\Files\View('/'.\OCP\User::getUser().'/versions_trashbin');
-		$versionsName = \OCP\Config::getSystemValue('datadirectory').$view->getAbsolutePath($filename);
-		$versions = array();
-		
-		if ($timestamp ) {
-		// fetch for old versions
-=======
-		$view = new \OC_FilesystemView('/'.\OCP\User::getUser().'/files_trashbin/versions');
+		$view = new \OC\Files\View('/'.\OCP\User::getUser().'/files_trashbin/versions');
 		$versionsName = \OCP\Config::getSystemValue('datadirectory').$view->getAbsolutePath($filename);
 		$versions = array();
 		if ($timestamp ) {
 			// fetch for old versions
->>>>>>> 766a301a
 			$matches = glob( $versionsName.'.v*.d'.$timestamp );
 			$offset = -strlen($timestamp)-2;
 		} else {
 			$matches = glob( $versionsName.'.v*' );
 		}
-<<<<<<< HEAD
-		
-=======
-
->>>>>>> 766a301a
+
 		foreach( $matches as $ma ) {
 			if ( $timestamp ) {
 				$parts = explode( '.v', substr($ma, 0, $offset) );
@@ -554,9 +435,9 @@
 
 	/**
 	 * find unique extension for restored file if a file with the same name already exists
-	 * @param string $location where the file should be restored
-	 * @param string $filename name of the file
-	 * @param \OC\Files\View $view filesystem view relative to users root directory
+	 * @param $location where the file should be restored
+	 * @param $filename name of the file
+	 * @param $view filesystem view relative to users root directory
 	 * @return string with unique extension
 	 */
 	private static function getUniqueExtension($location, $filename, $view) {
@@ -573,8 +454,6 @@
 		return $ext;
 	}
 
-<<<<<<< HEAD
-=======
 	/**
 	 * @brief get the size from a given root folder
 	 * @param $view file view on the root folder
@@ -629,5 +508,4 @@
 		$query->execute(array($size, $user));
 	}
 	
->>>>>>> 766a301a
 }